/*
 * SPDX-FileCopyrightText: 2023 Inria
 * SPDX-FileCopyrightText: 2023 Tommaso Fontana
 *
 * SPDX-License-Identifier: Apache-2.0 OR LGPL-2.1-or-later
 */

#![cfg_attr(feature = "offset_of_enum", feature(offset_of_enum))]
#![allow(dead_code)]

use mem_dbg::*;

#[derive(Clone, Copy, MemSize, MemDbg)]
#[copy_type]
enum TestEnum {
    Unit,
    Unit2(),
    Unit3 {},
    Unnamed(usize, u8),
    Named { first: usize, second: u8 },
}

#[derive(Clone, Copy, MemSize, MemDbg)]
struct TestMarker;

#[derive(Clone, Copy, MemSize, MemDbg)]
struct TestTuple(usize, u8);

#[derive(MemSize, MemDbg)]
#[cfg(feature = "std")]
struct Struct<A, B> {
    a: A,
    b: B,
    test: isize,
    h: std::collections::HashSet<usize>,
}

#[derive(MemSize, MemDbg)]
struct Data<A> {
    a: A,
    b: Vec<i32>,
    c: (u8, String),
}

<<<<<<< HEAD
#[cfg(feature = "std")]
=======
#[derive(MemSize, MemDbg)]
struct Data2 {
    array_of_boxed_slices: [Box<[usize]>; 4],
}

>>>>>>> 46c29b12
fn main() -> Result<(), Box<dyn std::error::Error>> {
    let mut b = Vec::with_capacity(100);
    b.extend(0..10);
    let mut h = std::collections::HashSet::with_capacity(100);
    h.extend(0..10);

    let s = Struct {
        a: TestEnum::Unnamed(0, 16),
        b: Data {
            a: vec![0x42_u8; 700],
            b: b.clone(),
            c: (1, "foo".to_owned()),
        },
        test: -0xbadf00d,
        h: h.clone(),
    };

    // print the size in bytes of the value
    println!("size:     {}", s.mem_size(SizeFlags::default()));
    println!("capacity: {}", s.mem_size(SizeFlags::CAPACITY));

    println!();

    println!("DbgFlags::default():");
    println!();
    s.mem_dbg(DbgFlags::default())?;

    println!();

    println!("DbgFlags::default() | DbgFlags::CAPACITY:");
    println!();
    s.mem_dbg(DbgFlags::default() | DbgFlags::CAPACITY)?;

    println!();

    println!("DbgFlags::default() | DbgFlags::CAPACITY | DbgFlags::HUMANIZE:");
    println!();
    s.mem_dbg(DbgFlags::default() | DbgFlags::HUMANIZE)?;

    println!();

    println!("DbgFlags::default() | DbgFlags::CAPACITY | DbgFlags::HUMANIZE:");
    println!();
    s.mem_dbg(DbgFlags::default() | DbgFlags::CAPACITY | DbgFlags::HUMANIZE)?;

    println!();

    let s = Struct {
        a: TestEnum::Named {
            first: 0,
            second: 1,
        },
        b: Data {
            a: vec![0x42_u8; 700],
            b,
            c: (1, "foo".to_owned()),
        },
        test: -0xbadf00d,
        h,
    };

    println!("DbgFlags::empty():");
    println!();
    s.mem_dbg(DbgFlags::empty())?;

    #[cfg(feature = "offset_of_enum")]
    {
        println!();
        println!("DbgFlags::HUMANIZE | DbgFlags::RUST_LAYOUT:");
        println!();
        s.mem_dbg(DbgFlags::HUMANIZE | DbgFlags::RUST_LAYOUT)?;
    }
    let s = Struct {
        a: 0_u8,
        b: 0_u8,
        test: 1,
        h: std::collections::HashSet::new(),
    };

    println!();

    println!("DbgFlags::empty()");
    println!();
    s.mem_dbg(DbgFlags::empty())?;

    println!();

    println!("DbgFlags::RUST_LAYOUT");
    println!();
    s.mem_dbg(DbgFlags::RUST_LAYOUT)?;

    Ok(())
}

#[cfg(not(feature = "std"))]
fn main() {
    println!("This example requires the 'std' feature.");
}<|MERGE_RESOLUTION|>--- conflicted
+++ resolved
@@ -42,15 +42,12 @@
     c: (u8, String),
 }
 
-<<<<<<< HEAD
-#[cfg(feature = "std")]
-=======
+
 #[derive(MemSize, MemDbg)]
 struct Data2 {
     array_of_boxed_slices: [Box<[usize]>; 4],
 }
 
->>>>>>> 46c29b12
 fn main() -> Result<(), Box<dyn std::error::Error>> {
     let mut b = Vec::with_capacity(100);
     b.extend(0..10);
