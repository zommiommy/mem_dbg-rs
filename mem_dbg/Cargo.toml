[package]
name = "mem_dbg"
version = "0.2.5"
edition = "2021"
description = "Traits and associated procedural macros to display recursively the layout and memory usage of a value"
repository = "https://github.com/zommiommy/mem_dbg/"
license = "Apache-2.0 OR LGPL-2.1-or-later"
readme = "README.md"
keywords = ["allocation", "debug", "memory"]
authors = [
	"Tommaso Fontana <tommaso.fontana.96@gmail.com>",
	"Sebastiano Vigna <sebastiano.vigna@unimi.it>",
]

[dependencies]
<<<<<<< HEAD
#mem_dbg-derive =  { version = "=0.1.6", optional = true }
mem_dbg-derive =  { path = "../mem_dbg-derive", optional = true }
mmap-rs = {version="0.6.0", optional=true}
=======
mem_dbg-derive =  { version = "=0.1.7", optional = true }
#mem_dbg-derive =  { path = "../mem_dbg-derive", optional = true }
mmap-rs = { version = "0.6.0", optional = true }
>>>>>>> e6992e67
half = { version = "2.0.4", optional = true }
bitflags = "2.4.1"
rand = { version = "0.9.0", optional = true, features = ["small_rng"] }
maligned = { version = "0.2.1", optional = true }

[dev-dependencies]
paste = "1.0.15"

[features]
default = ["derive", "std"]
std = ["alloc"]
derive = ["mem_dbg-derive", "alloc"]
offset_of_enum = []
alloc = []<|MERGE_RESOLUTION|>--- conflicted
+++ resolved
@@ -13,15 +13,9 @@
 ]
 
 [dependencies]
-<<<<<<< HEAD
-#mem_dbg-derive =  { version = "=0.1.6", optional = true }
-mem_dbg-derive =  { path = "../mem_dbg-derive", optional = true }
-mmap-rs = {version="0.6.0", optional=true}
-=======
 mem_dbg-derive =  { version = "=0.1.7", optional = true }
 #mem_dbg-derive =  { path = "../mem_dbg-derive", optional = true }
 mmap-rs = { version = "0.6.0", optional = true }
->>>>>>> e6992e67
 half = { version = "2.0.4", optional = true }
 bitflags = "2.4.1"
 rand = { version = "0.9.0", optional = true, features = ["small_rng"] }
