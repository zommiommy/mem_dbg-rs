--- conflicted
+++ resolved
@@ -148,20 +148,11 @@
 }
 
 // Box
-<<<<<<< HEAD
-
-#[cfg(not(feature = "std"))]
-use alloc::boxed::Box;
-=======
-#[cfg(all(feature = "alloc", not(feature = "std")))]
-use alloc::boxed::Box;
-#[cfg(feature = "alloc")]
+
 impl<T: ?Sized> CopyType for Box<T> {
     type Copy = False;
 }
 
-#[cfg(feature = "alloc")]
->>>>>>> 46c29b12
 impl<T: ?Sized + MemSize> MemSize for Box<T> {
     #[inline(always)]
     fn mem_size(&self, flags: SizeFlags) -> usize {
